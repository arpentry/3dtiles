--- conflicted
+++ resolved
@@ -723,13 +723,8 @@
     resolution: {integrity: sha512-oGB+UxlgWcgQkgwo8GcEGwemoTFt3FIO9ababBmaGwXIoBKZ+GTy0pP185beGg7Llih/NSHSV2XAs1lnznocSg==}
     engines: {node: '>= 8'}
 
-<<<<<<< HEAD
-  '@petamoriken/float16@3.9.2':
-    resolution: {integrity: sha512-VgffxawQde93xKxT3qap3OH+meZf7VaSB5Sqd4Rqc+FP5alWbpOyan/7tRbOAvynjpG3GpdtAuGU/NdhQpmrog==}
-=======
   '@polka/url@1.0.0-next.29':
     resolution: {integrity: sha512-wwQAWhWSuHaag8c4q/KN/vCoeOJYshAIvMQwD4GpSb3OiZklFfvAgmj0VCBBImRpuF/aFgIRzllXlVX93Jevww==}
->>>>>>> 8a65262e
 
   '@protobufjs/aspromise@1.1.2':
     resolution: {integrity: sha512-j+gKExEuLmKwvz3OgROXtrJ2UG2x8Ch2YZUxahh+s1F2HZ+wAceUNLkvy6zKCPVRkU++ZWQrdxsUeQXmcg4uoQ==}
@@ -2008,13 +2003,8 @@
     resolution: {integrity: sha512-GQ2EWRpQV8/o+Aw8YqtfZZPfNRWZYkbidE9k5rpl/hC3vtHHBfGm2Ifi6qWV+coDGkrUKZAxE3Lot5kcsRlh+g==}
     engines: {node: '>=6'}
 
-<<<<<<< HEAD
-  parse-headers@2.0.6:
-    resolution: {integrity: sha512-Tz11t3uKztEW5FEVZnj1ox8GKblWn+PvHY9TmJV5Mll2uHEwRdR/5Li1OlXoECjLYkApdhWy44ocONwXLiKO5A==}
-=======
   parse5@7.3.0:
     resolution: {integrity: sha512-IInvU7fabl34qmi9gY8XOVxhYyMyuH2xUNpb2q8/Y+7552KlejkRvqvD19nMoUW/uQGGbqNpA6Tufu5FL5BZgw==}
->>>>>>> 8a65262e
 
   parseurl@1.3.3:
     resolution: {integrity: sha512-CiyeOxFT/JZyN5m0z9PfXw4SCBJ6Sygz1Dpl0wqjlhDEGGBP1GnsUVEL0p63hoG1fcj3fHynXi9NYO4nWOL+qQ==}
@@ -2446,10 +2436,6 @@
       yaml:
         optional: true
 
-<<<<<<< HEAD
-  web-worker@1.5.0:
-    resolution: {integrity: sha512-RiMReJrTAiA+mBjGONMnjVDP2u3p9R1vkcGz6gDIrOMT3oGuYwX2WRMYI9ipkphSuE5XKEhydbhNEJh4NY9mlw==}
-=======
   vitest@3.2.4:
     resolution: {integrity: sha512-LUCP5ev3GURDysTWiP47wRRUpLKMOfPh+yKTx3kVIEiu5KOMeqzpnYNsKyOoVrULivR8tLcks4+lga33Whn90A==}
     engines: {node: ^18.0.0 || ^20.0.0 || >=22.0.0}
@@ -2497,7 +2483,6 @@
   whatwg-url@14.2.0:
     resolution: {integrity: sha512-De72GdQZzNTUBBChsXueQUnPKDkg/5A5zp7pFDuQAj5UFoENpiACU0wlCvzpAGnTkj++ihpKwKyYewn/XNUbKw==}
     engines: {node: '>=18'}
->>>>>>> 8a65262e
 
   which@2.0.2:
     resolution: {integrity: sha512-BLI3Tl1TW3Pvl70l3yq3Y64i+awpwXqsGBYWkkqMtnbXgrMD+yj7rhW0kuEDxzJaYXGjEW5ogapKNMEKNMjibA==}
@@ -2546,17 +2531,12 @@
       utf-8-validate:
         optional: true
 
-<<<<<<< HEAD
-  xml-utils@1.10.2:
-    resolution: {integrity: sha512-RqM+2o1RYs6T8+3DzDSoTRAUfrvaejbVHcp3+thnAtDKo8LskR+HomLajEy5UjTz24rpka7AxVBRR3g2wTUkJA==}
-=======
   xml-name-validator@5.0.0:
     resolution: {integrity: sha512-EvGK8EJ3DhaHfbRlETOWAS5pO9MZITeauHKJyb8wyajUfQUenkIg2MvLDTZ4T/TgIcm3HU0TFBgWWboAZ30UHg==}
     engines: {node: '>=18'}
 
   xmlchars@2.2.0:
     resolution: {integrity: sha512-JZnDKK8B0RCDw84FNdDAIpZK+JuJw+s7Lz8nksI7SIuU3UXJJslUthsi+uWBUYOwPFwW7W7PRLRfUKpxjtjFCw==}
->>>>>>> 8a65262e
 
   yocto-queue@0.1.0:
     resolution: {integrity: sha512-rVksvsnNCdJ/ohGc6xgPwyN8eheCxsiLM8mxuE/t/mOVqJewPuO1miLpTHQiRgTKCLexL4MeAFVagts7HmNZ2Q==}
@@ -3447,11 +3427,7 @@
       '@nodelib/fs.scandir': 2.1.5
       fastq: 1.19.1
 
-<<<<<<< HEAD
-  '@petamoriken/float16@3.9.2': {}
-=======
   '@polka/url@1.0.0-next.29': {}
->>>>>>> 8a65262e
 
   '@protobufjs/aspromise@1.1.2': {}
 
@@ -4890,13 +4866,9 @@
     dependencies:
       callsites: 3.1.0
 
-<<<<<<< HEAD
-  parse-headers@2.0.6: {}
-=======
   parse5@7.3.0:
     dependencies:
       entities: 6.0.1
->>>>>>> 8a65262e
 
   parseurl@1.3.3: {}
 
@@ -5342,9 +5314,6 @@
       '@types/node': 22.15.16
       fsevents: 2.3.3
 
-<<<<<<< HEAD
-  web-worker@1.5.0: {}
-=======
   vitest@3.2.4(@types/node@22.15.16)(@vitest/ui@3.2.4)(jsdom@26.1.0):
     dependencies:
       '@types/chai': 5.2.2
@@ -5404,7 +5373,6 @@
     dependencies:
       tr46: 5.1.1
       webidl-conversions: 7.0.0
->>>>>>> 8a65262e
 
   which@2.0.2:
     dependencies:
@@ -5449,13 +5417,9 @@
 
   ws@8.18.0: {}
 
-<<<<<<< HEAD
-  xml-utils@1.10.2: {}
-=======
   xml-name-validator@5.0.0: {}
 
   xmlchars@2.2.0: {}
->>>>>>> 8a65262e
 
   yocto-queue@0.1.0: {}
 
